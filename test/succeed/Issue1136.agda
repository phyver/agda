--- conflicted
+++ resolved
@@ -4,24 +4,19 @@
 
 open import Common.Size
 
-<<<<<<< HEAD
-Size≤ : Size → Set
-Size≤ i = Size< (↑ i)
-=======
 -- Andreas, 2015-03-16: currently forbidden
 -- Size≤ : Size → SizeUniv
 -- Size≤ i = Size< ↑ i
->>>>>>> 2aa1367e
 
 postulate
   Dom    : Size → Set
-  mapDom : ∀ i (j : Size< ↑ i) → Dom i → Dom j
+  mapDom : ∀ i (j : Size< (↑ i)) → Dom i → Dom j
 
 record ∞Dom i : Set where
   field
     force : ∀ (j : Size< i) → Dom j
 
-∞mapDom : ∀ i (j : Size< ↑ i) → ∞Dom i → ∞Dom j
+∞mapDom : ∀ i (j : Size< (↑ i)) → ∞Dom i → ∞Dom j
 ∞Dom.force (∞mapDom i j x) k = mapDom k k (∞Dom.force x k)
 
 -- The second k on the rhs has type
