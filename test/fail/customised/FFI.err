--- conflicted
+++ resolved
@@ -7,8 +7,4 @@
     Not in scope: 'foo'
 
 customised/MAlonzo/Code/FFI.hs
-<<<<<<< HEAD
-    Not in scope: 'nothing'
-=======
-    Not in scope: 'foo'
->>>>>>> 7deb3e57
+    Not in scope: 'foo'