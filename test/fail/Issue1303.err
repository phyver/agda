--- conflicted
+++ resolved
@@ -3,16 +3,13 @@
   dotted vars:    fromList [1]
   offending vars: fromList [1]
 Issue1303.agda:13,1-23,7
-<<<<<<< HEAD
-Unable to unquote the term (clause (arg (argInfo visible relevant)
-dot ∷ arg (argInfo visible relevant) (con (quote box) (arg₀ (var
-"dot") ∷ [])) ∷ []) (var 1 [])) of type Clause.
-=======
 Unable to unquote the term
-  clause (arg₀ dot ∷ arg₀ (con (quote box) (arg₀ var ∷ [])) ∷ [])
+  clause
+  (arg (argInfo visible relevant) dot ∷
+   arg (argInfo visible relevant)
+   (con (quote box) (arg₀ (var "dot") ∷ []))
+   ∷ [])
   (var 1 [])
-of type Clause.
->>>>>>> 668be067
-Reason: the right-hand side contains variables that are referring
-to a dot pattern.
+of type Clause. Reason: the right-hand side contains variables that
+are referring to a dot pattern.
 Offending De Bruijn indices: 1.