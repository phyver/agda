--- conflicted
+++ resolved
@@ -301,22 +301,11 @@
           OpenIFS{}  -> __IMPOSSIBLE__
           InstS{} -> __IMPOSSIBLE__
           InstV{} -> __IMPOSSIBLE__
-<<<<<<< HEAD
-    reify (FindInScope m b mcands) = do
-      let cands = caseMaybe mcands [] (\ x -> x)
-      m' <- reify (MetaV m [])
-      ctxArgs <- getContextArgs
-      t <- getMetaType m
-      t' <- reify t
-      cands' <- mapM (\(tm,ty) -> (,) <$> reify tm <*> reify ty) cands
-      return $ FindInScopeOF m' t' cands' -- IFSTODO
-=======
-    reify (FindInScope m mcands) = FindInScopeOF
+    reify (FindInScope m _b mcands) = FindInScopeOF
       <$> (reify $ MetaV m [])
       <*> (reify =<< getMetaType m)
       <*> (forM (fromMaybe [] mcands) $ \ (tm, ty) -> do
             (,) <$> reify tm <*> reify ty)
->>>>>>> 68a2732a
     reify (IsEmpty r a) = IsEmptyType <$> reify a
 
 -- ASR TODO (28 December 2014): This function will be unnecessary when
