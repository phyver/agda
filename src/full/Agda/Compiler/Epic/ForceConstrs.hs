--- conflicted
+++ resolved
@@ -18,15 +18,9 @@
 
 -- | Check which arguments are forced
 makeForcedArgs :: T.Type -> ForcedArgs
-<<<<<<< HEAD
 makeForcedArgs (T.El _ term) = case T.ignoreSharing term of
     T.Pi  arg ab  -> isRel arg : makeForcedArgs (T.unAbs ab)
-    _ -> []
-=======
-makeForcedArgs (T.El _ term) = case term of
-  T.Pi  arg ab  -> isRel arg : makeForcedArgs (T.unAbs ab)
-  _             -> []
->>>>>>> 53f43277
+    _             -> []
   where
     isRel :: T.Dom T.Type -> Forced
     isRel arg = case Common.getRelevance arg of
