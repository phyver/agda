--- conflicted
+++ resolved
@@ -19,15 +19,10 @@
 	| KwHiding | KwUsing | KwRenaming | KwTo | KwPublic
 	| KwOPTIONS | KwBUILTIN | KwLINE
 	| KwCOMPILED_DATA | KwCOMPILED_TYPE | KwCOMPILED | KwCOMPILED_EXPORT
-<<<<<<< HEAD
         | KwCOMPILED_EPIC | KwCOMPILED_JS | KwCOMPILED_CORE | KwCOMPILED_CORE_DATA
-	| KwIMPORT | KwIMPOSSIBLE | KwETA | KwNO_TERMINATION_CHECK | KwNON_TERMINATING | KwMEASURE | KwSTATIC
-=======
-        | KwCOMPILED_EPIC | KwCOMPILED_JS
 	| KwIMPORT | KwIMPOSSIBLE | KwETA | KwSTATIC
         | KwNO_TERMINATION_CHECK | KwTERMINATING | KwNON_TERMINATING
         | KwMEASURE
->>>>>>> 93094f2f
         | KwREWRITE
 	| KwQuoteGoal | KwQuoteContext | KwQuote | KwQuoteTerm | KwUnquote | KwUnquoteDecl | KwSyntax
         | KwPatternSyn | KwTactic
