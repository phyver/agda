--- conflicted
+++ resolved
@@ -1402,13 +1402,8 @@
     toAbstract C.CatchallPragma{}         = __IMPOSSIBLE__
 
 instance ToAbstract C.Clause A.Clause where
-<<<<<<< HEAD
-    toAbstract (C.Clause top _ C.Ellipsis{} _ _ _) = fail "bad '...'" -- TODO: errors message
+    toAbstract (C.Clause top _ C.Ellipsis{} _ _ _) = fail "bad '...'" -- TODO: error message
     toAbstract (C.Clause top catchall lhs@(C.LHS p wps eqs with) rhs wh wcs) = withLocalVars $ do
-=======
-    toAbstract (C.Clause top C.Ellipsis{} _ _ _) = fail "bad '...'" -- TODO: error message
-    toAbstract (C.Clause top lhs@(C.LHS p wps eqs with) rhs wh wcs) = withLocalVars $ do
->>>>>>> 674cbe81
       -- Andreas, 2012-02-14: need to reset local vars before checking subclauses
       vars <- getLocalVars
       let wcs' = for wcs $ \ c -> setLocalVars vars $> c
