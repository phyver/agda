{-# LANGUAGE CPP                  #-}
{-# LANGUAGE FlexibleInstances    #-}
{-# LANGUAGE TypeSynonymInstances #-}

{-# OPTIONS_GHC -fno-warn-orphans #-}

{-| Pretty printer for the concrete syntax.
-}
module Agda.Syntax.Concrete.Pretty where

import Prelude hiding (null)

import Data.Char
import Data.Functor
import Data.Maybe

import qualified Agda.Syntax.Common as Common
import Agda.Syntax.Common hiding (Arg, Dom, NamedArg, ArgInfo)
import Agda.Syntax.Concrete
import Agda.Syntax.Fixity
import Agda.Syntax.Literal
import Agda.Syntax.Notation
import Agda.Syntax.Position

import Agda.Utils.Functor
import Agda.Utils.Null
import Agda.Utils.Pretty
import Agda.Utils.String

#include "undefined.h"
import Agda.Utils.Impossible

instance Show Expr            where show = show . pretty
instance Show Declaration     where show = show . pretty
instance Show Pattern         where show = show . pretty
instance Show TypedBinding    where show = show . pretty
instance Show TypedBindings   where show = show . pretty
instance Show LamBinding      where show = show . pretty
instance Show ImportDirective where show = show . pretty
instance Show Pragma          where show = show . pretty
instance Show RHS             where show = show . pretty

braces' :: Doc -> Doc
braces' d = case render d of
  -- Add space to avoid starting a comment
  '-':_ -> braces (text " " <> d)
  _     -> braces d

-- double braces...
dbraces :: Doc -> Doc
dbraces = braces . braces'

-- Lays out a list of documents [d₁, d₂, …] in the following way:
-- @
--   { d₁
--   ; d₂
--   ⋮
--   }
-- @
-- If the list is empty, then the notation @{}@ is used.

bracesAndSemicolons :: [Doc] -> Doc
bracesAndSemicolons []       = text "{}"
bracesAndSemicolons (d : ds) =
  sep ([text "{" <+> d] ++ map (text ";" <+>) ds ++ [text "}"])

arrow, lambda :: Doc
arrow  = text "\x2192"
lambda = text "\x03bb"

-- | @prettyHiding info visible doc@ puts the correct braces
--   around @doc@ according to info @info@ and returns
--   @visible doc@ if the we deal with a visible thing.
prettyHiding :: LensHiding a => a -> (Doc -> Doc) -> Doc -> Doc
prettyHiding a parens =
  case getHiding a of
    Hidden    -> braces'
    Instance  -> dbraces
    NotHidden -> parens

prettyRelevance :: LensRelevance a => a -> Doc -> Doc
prettyRelevance a d =
  if render d == "_" then d else pretty (getRelevance a) <> d

instance (Pretty a, Pretty b) => Pretty (a, b) where
    pretty (a, b) = parens $ pretty a <> comma <+> pretty b

instance Pretty (ThingWithFixity Name) where
    pretty (ThingWithFixity n _) = pretty n

instance Pretty a => Pretty (WithHiding a) where
  pretty w = prettyHiding w id $ pretty $ dget w

instance Pretty Relevance where
  pretty Forced{}   = empty
  pretty UnusedArg  = empty
  pretty Relevant   = empty
  pretty Irrelevant = text "."
  pretty NonStrict  = text ".."

instance Pretty Induction where
  pretty Inductive = text "data"
  pretty CoInductive = text "codata"

instance Pretty (OpApp Expr) where
  pretty (Ordinary e) = pretty e
  pretty (SyntaxBindingLambda r bs e) = pretty (Lam r bs e)

instance Pretty Expr where
    pretty e =
        case e of
            Ident x          -> pretty x
            Lit l            -> pretty l
            QuestionMark _ n -> text "?" <> maybe empty (text . show) n
            Underscore _ n   -> maybe underscore text n
--          Underscore _ n   -> underscore <> maybe empty (text . show) n
            App _ _ _        ->
                case appView e of
                    AppView e1 args     ->
                        fsep $ pretty e1 : map pretty args
--                      sep [ pretty e1
--                          , nest 2 $ fsep $ map pretty args
--                          ]
            RawApp _ es    -> fsep $ map pretty es
            OpApp _ q _ es -> fsep $ prettyOpApp q es

            WithApp _ e es -> fsep $
              pretty e : map ((text "|" <+>) . pretty) es

            HiddenArg _ e -> braces' $ pretty e
            InstanceArg _ e -> dbraces $ pretty e
            Lam _ bs e ->
                sep [ lambda <+> fsep (map pretty bs) <+> arrow
                    , nest 2 $ pretty e
                    ]
            AbsurdLam _ NotHidden -> lambda <+> text "()"
            AbsurdLam _ Instance -> lambda <+> text "{{}}"
            AbsurdLam _ Hidden -> lambda <+> text "{}"
            ExtendedLam _ pes ->
              lambda <+> bracesAndSemicolons (map (\(x,y,z) -> prettyClause x y z) pes)
                   where prettyClause lhs rhs wh = sep [ pretty lhs
                                                       , nest 2 $ pretty' rhs
                                                       ] $$ nest 2 (pretty wh)
                         pretty' (RHS e)   = arrow <+> pretty e
                         pretty' AbsurdRHS = empty
            Fun _ e1 e2 ->
                sep [ pretty e1 <+> arrow
                    , pretty e2
                    ]
            Pi tel e ->
                sep [ pretty (Tel $ smashTel tel) <+> arrow
                    , pretty e
                    ]
            Set _   -> text "Set"
            Prop _  -> text "Prop"
            SetN _ n    -> text "Set" <> text (showIndex n)
            Let _ ds e  ->
                sep [ text "let" <+> vcat (map pretty ds)
                    , text "in" <+> pretty e
                    ]
            Paren _ e -> parens $ pretty e
            As _ x e  -> pretty x <> text "@" <> pretty e
            Dot _ e   -> text "." <> pretty e
            Absurd _  -> text "()"
            Rec _ xs  -> sep [text "record", bracesAndSemicolons (map pretty xs)]
            RecUpdate _ e xs ->
              sep [text "record" <+> pretty e, bracesAndSemicolons (map pretty xs)]
            ETel []  -> text "()"
            ETel tel -> fsep $ map pretty tel
            QuoteGoal _ x e -> sep [text "quoteGoal" <+> pretty x <+> text "in",
                                    nest 2 $ pretty e]
            QuoteContext _ -> text "quoteContext"
            Quote _ -> text "quote"
            QuoteTerm _ -> text "quoteTerm"
            Unquote _ -> text "unquote"
            Tactic _ t es ->
              sep [ text "tactic" <+> pretty t
                  , fsep [ text "|" <+> pretty e | e <- es ]
                  ]
            -- Andreas, 2011-10-03 print irrelevant things as .(e)
            DontCare e -> text "." <> parens (pretty e)
            Equal _ a b -> pretty a <+> text "=" <+> pretty b

instance (Pretty a, Pretty b) => Pretty (Either a b) where
  pretty = either pretty pretty

instance Pretty FieldAssignment where
  pretty (FieldAssignment x e) = sep [ pretty x <+> text "=" , nest 2 $ pretty e ]

instance Pretty ModuleAssignment where
  pretty (ModuleAssignment m es i) = (fsep $ pretty m : map pretty es) <+> pretty i

instance Pretty BoundName where
  pretty BName{ boundName = x, boundLabel = l }
    | x == l    = pretty x
    | otherwise = pretty l <+> text "=" <+> pretty x

instance Pretty LamBinding where
    -- TODO guilhem: colors are unused (colored syntax disallowed)
    pretty (DomainFree i x) = prettyRelevance i $ prettyHiding i id $ pretty x
    pretty (DomainFull b)   = pretty b

instance Pretty TypedBindings where
  pretty (TypedBindings _ a) = prettyRelevance a $ prettyHiding a p $
    pretty $ WithColors (argColors a) $ unArg a
      where
        p | isUnderscore (unArg a) = id
          | otherwise        = parens

        isUnderscore (TBind _ _ (Underscore _ Nothing)) = True
        isUnderscore _ = False

newtype Tel = Tel Telescope

instance Pretty Tel where
    pretty (Tel tel)
      | any isMeta tel = text "∀" <+> fsep (map pretty tel)
      | otherwise      = fsep (map pretty tel)
      where
        isMeta (TypedBindings _ (Common.Arg _ (TBind _ _ (Underscore _ Nothing)))) = True
        isMeta _ = False


instance Pretty ColoredTypedBinding where
                -- (x y :{ i j } A) -> ...
    pretty (WithColors [] (TBind _ xs (Underscore _ Nothing))) =
        fsep (map pretty xs)
    pretty (WithColors [] (TLet _ ds)) =
        text "let" <+> vcat (map pretty ds)
    pretty (WithColors _ (TLet _ _)) = __IMPOSSIBLE__
    pretty (WithColors cs (TBind _ xs e)) =
        sep [ fsep (map pretty xs)
            , pColors ":" cs <+> pretty e
            ]

pColors :: String -> [Color] -> Doc
pColors s [] = text s
pColors s cs = text (s ++ "{") <+> fsep (map pretty cs) <+> text "}"

instance Pretty TypedBinding where
    pretty (TBind _ xs e) =
        sep [ fsep (map pretty xs)
            , text ":" <+> pretty e
            ]
    pretty (TLet _ ds) =
        text "let" <+> vcat (map pretty ds)

smashTel :: Telescope -> Telescope
smashTel (TypedBindings r (Common.Arg i  (TBind r' xs e)) :
          TypedBindings _ (Common.Arg i' (TBind _  ys e')) : tel)
  | show i == show i' && show e == show e' && all (isUnnamed . dget) (xs ++ ys) =
    smashTel (TypedBindings r (Common.Arg i (TBind r' (xs ++ ys) e)) : tel)
  where
    isUnnamed x = boundLabel x == boundName x
smashTel (b : tel) = b : smashTel tel
smashTel [] = []


instance Pretty RHS where
    pretty (RHS e)   = text "=" <+> pretty e
    pretty AbsurdRHS = empty

instance Show WhereClause where show = show . pretty
instance Pretty WhereClause where
  pretty  NoWhere = empty
  pretty (AnyWhere [Module _ x [] ds]) | isNoName (unqualify x)
                       = vcat [ text "where", nest 2 (vcat $ map pretty ds) ]
  pretty (AnyWhere ds) = vcat [ text "where", nest 2 (vcat $ map pretty ds) ]
  pretty (SomeWhere m ds) =
    vcat [ hsep [ text "module", pretty m, text "where" ]
         , nest 2 (vcat $ map pretty ds)
         ]

instance Show LHS where show = show . pretty
instance Pretty LHS where
  pretty lhs = case lhs of
    LHS p ps eqs es  -> pr (pretty p) ps eqs es
    Ellipsis _ ps eqs es -> pr (text "...") ps eqs es
    where
      pr d ps eqs es =
        sep [ d
            , nest 2 $ fsep $ map ((text "|" <+>) . pretty) ps
            , nest 2 $ pThing "rewrite" eqs
            , nest 2 $ pThing "with" es
            ]
      pThing thing []       = empty
      pThing thing (e : es) = fsep $ (text thing <+> pretty e)
                                   : map ((text "|" <+>) . pretty) es

instance Show LHSCore where show = show . pretty
instance Pretty LHSCore where
  pretty (LHSHead f ps) = sep $ pretty f : map (parens . pretty) ps
  pretty (LHSProj d ps lhscore ps') = sep $
    pretty d : map (parens . pretty) ps ++
    parens (pretty lhscore) : map (parens . pretty) ps'

instance Pretty [Declaration] where
  pretty = vcat . map pretty

instance Show ModuleApplication where show = show . pretty
instance Pretty ModuleApplication where
  pretty (SectionApp _ bs e) = fsep (map pretty bs) <+> text "=" <+> pretty e
  pretty (RecordModuleIFS _ rec) = text "=" <+> pretty rec <+> text "{{...}}"

instance Pretty Declaration where
    pretty d =
        case d of
            TypeSig i x e ->
                sep [ prettyRelevance i $ pretty x <+> pColors ":" (argInfoColors i)
                    , nest 2 $ pretty e
                    ]
            Field x (Common.Arg i e) ->
                sep [ text "field"
                    , nest 2 $ prettyRelevance i $ prettyHiding i id $
                        pretty $ TypeSig (i {argInfoRelevance = Relevant}) x e
                    ]
            FunClause lhs rhs wh ->
                sep [ pretty lhs
                    , nest 2 $ pretty rhs
                    ] $$ nest 2 (pretty wh)
            DataSig _ ind x tel e ->
                sep [ hsep  [ pretty ind
                            , pretty x
                            , fcat (map pretty tel)
                            ]
                    , nest 2 $ hsep
                            [ text ":"
                            , pretty e
                            ]
                    ]
            Data _ ind x tel (Just e) cs ->
                sep [ hsep  [ pretty ind
                            , pretty x
                            , fcat (map pretty tel)
                            ]
                    , nest 2 $ hsep
                            [ text ":"
                            , pretty e
                            , text "where"
                            ]
                    ] $$ nest 2 (vcat $ map pretty cs)
            Data _ ind x tel Nothing cs ->
                sep [ hsep  [ pretty ind
                            , pretty x
                            , fcat (map pretty tel)
                            ]
                    , nest 2 $ text "where"
                    ] $$ nest 2 (vcat $ map pretty cs)
            RecordSig _ x tel e ->
                sep [ hsep  [ text "record"
                            , pretty x
                            , fcat (map pretty tel)
                            ]
                    , nest 2 $ hsep
                            [ text ":"
                            , pretty e
                            ]
                    ]
            Record _ x ind con tel me cs ->
                sep [ hsep  [ text "record"
                            , pretty x
                            , fcat (map pretty tel)
                            ]
                    , nest 2 $ pType me
                    ] $$ nest 2 (vcat $ pInd ++
                                        pCon ++
                                        map pretty cs)
              where pType (Just e) = hsep
                            [ text ":"
                            , pretty e
                            , text "where"
                            ]
                    pType Nothing  =
                              text "where"
                    pInd = maybeToList $ text . show . rangedThing <$> ind
                    pCon = maybeToList $ (text "constructor" <+>) . pretty <$> fst <$> con
            Infix f xs  ->
                pretty f <+> (fsep $ punctuate comma $ map pretty xs)
            Syntax n xs -> text "syntax" <+> pretty n <+> text "..."
            PatternSyn _ n as p -> text "pattern" <+> pretty n <+> fsep (map pretty as)
                                     <+> text "=" <+> pretty p
            Mutual _ ds     -> namedBlock "mutual" ds
            Abstract _ ds   -> namedBlock "abstract" ds
            Private _ ds    -> namedBlock "private" ds
            InstanceB _ ds  -> namedBlock "instance" ds
            Postulate _ ds  -> namedBlock "postulate" ds
            Primitive _ ds  -> namedBlock "primitive" ds
            Module _ x tel ds ->
                hsep [ text "module"
                     , pretty x
                     , fcat (map pretty tel)
                     , text "where"
                     ] $$ nest 2 (vcat $ map pretty ds)
            ModuleMacro _ x (SectionApp _ [] e) DoOpen i | isNoName x ->
                sep [ pretty DoOpen
                    , nest 2 $ pretty e
                    , nest 4 $ pretty i
                    ]
            ModuleMacro _ x (SectionApp _ tel e) open i ->
                sep [ pretty open <+> text "module" <+> pretty x <+> fcat (map pretty tel)
                    , nest 2 $ text "=" <+> pretty e <+> pretty i
                    ]
            ModuleMacro _ x (RecordModuleIFS _ rec) open i ->
                sep [ pretty open <+> text "module" <+> pretty x
                    , nest 2 $ text "=" <+> pretty rec <+> text "{{...}}"
                    ]
            Open _ x i  -> hsep [ text "open", pretty x, pretty i ]
            Import _ x rn open i   ->
                hsep [ pretty open, text "import", pretty x, as rn, pretty i ]
                where
                    as Nothing  = empty
                    as (Just x) = text "as" <+> pretty (asName x)
            UnquoteDecl _ x t ->
              sep [ text "unquoteDecl" <+> pretty x <+> text "=", nest 2 $ pretty t ]
            UnquoteDef _ x t ->
              sep [ text "unquoteDef" <+> pretty x <+> text "=", nest 2 $ pretty t ]
            Pragma pr   -> sep [ text "{-#" <+> pretty pr, text "#-}" ]
        where
            namedBlock s ds =
                sep [ text s
                    , nest 2 $ vcat $ map pretty ds
                    ]

instance Pretty OpenShortHand where
    pretty DoOpen = text "open"
    pretty DontOpen = empty

instance Pretty Pragma where
    pretty (OptionsPragma _ opts) = fsep $ map text $ "OPTIONS" : opts
    pretty (BuiltinPragma _ b x)  = hsep [ text "BUILTIN", text b, pretty x ]
    pretty (RewritePragma _ x)    =
      hsep [ text "REWRITE", pretty x ]
    pretty (CompiledPragma _ x hs) =
      hsep [ text "COMPILED", pretty x, text hs ]
    pretty (CompiledExportPragma _ x hs) =
      hsep [ text "COMPILED_EXPORT", pretty x, text hs ]
    pretty (CompiledTypePragma _ x hs) =
      hsep [ text "COMPILED_TYPE", pretty x, text hs ]
    pretty (CompiledDataPragma _ x hs hcs) =
      hsep $ [text "COMPILED_DATA", pretty x] ++ map text (hs : hcs)
    pretty (CompiledEpicPragma _ x e) =
      hsep [ text "COMPILED_EPIC", pretty x, text e ]
    pretty (CompiledJSPragma _ x e) =
      hsep [ text "COMPILED_JS", pretty x, text e ]
    pretty (StaticPragma _ i) =
      hsep $ [text "STATIC", pretty i]
    pretty (ImportPragma _ i) =
      hsep $ [text "IMPORT", text i]
    pretty (ImpossiblePragma _) =
      hsep $ [text "IMPOSSIBLE"]
    pretty (EtaPragma _ x) =
      hsep $ [text "ETA", pretty x]
    pretty (TerminationCheckPragma _ tc) =
      case tc of
        TerminationCheck       -> __IMPOSSIBLE__
        NoTerminationCheck     -> text "NO_TERMINATION_CHECK"
        NonTerminating         -> text "NON_TERMINATING"
        Terminating            -> text "TERMINATING"
        TerminationMeasure _ x -> hsep $ [text "MEASURE", pretty x]
    pretty (CatchallPragma _) = text "CATCHALL"

instance Pretty Fixity where
<<<<<<< HEAD
    pretty (LeftAssoc  _ (Related n)) = text "infixl" <+> text (show n)
    pretty (LeftAssoc  _ Unrelated)   = __IMPOSSIBLE__
    pretty (RightAssoc _ (Related n)) = text "infixr" <+> text (show n)
    pretty (RightAssoc _ Unrelated)   = __IMPOSSIBLE__
    pretty (NonAssoc   _ (Related n)) = text "infix"  <+> text (show n)
    pretty (NonAssoc   _ Unrelated)   = __IMPOSSIBLE__
=======
    pretty (Fixity _ n ass) = text s <+> text (show n)
      where
      s = case ass of
            LeftAssoc  -> "infixl"
            RightAssoc -> "infixr"
            NonAssoc   -> "infix"
>>>>>>> 46199095

instance Pretty GenPart where
    pretty (IdPart x)   = text x
    pretty BindHole{}   = underscore
    pretty NormalHole{} = underscore

instance Pretty Notation where
    pretty = hcat . map pretty

instance Pretty Fixity' where
    pretty (Fixity' fix nota)
      | nota == noNotation = pretty fix
      | otherwise          = text "syntax" <+> pretty nota

instance Pretty e => Pretty (Arg e) where
 -- Andreas 2010-09-21: do not print relevance in general, only in function types!
 -- Andreas 2010-09-24: and in record fields
    pretty a = -- pRelevance r $
               -- TODO guilhem: print colors
               prettyHiding (argInfo a) id $ pretty $ unArg a

instance Pretty e => Pretty (Named_ e) where
    pretty (Named Nothing e) = pretty e
    pretty (Named (Just s) e) = sep [ text (rawNameToString $ rangedThing s) <+> text "=", pretty e ]

instance Pretty [Pattern] where
    pretty = fsep . map pretty

instance Pretty Pattern where
    pretty p =
        case p of
            IdentP x        -> pretty x
            AppP p1 p2      -> sep [ pretty p1, nest 2 $ pretty p2 ]
            RawAppP _ ps    -> fsep $ map pretty ps
            OpAppP _ q _ ps -> fsep $ prettyOpApp q ps
            HiddenP _ p     -> braces' $ pretty p
            InstanceP _ p   -> dbraces $ pretty p
            ParenP _ p      -> parens $ pretty p
            WildP _         -> underscore
            AsP _ x p       -> pretty x <> text "@" <> pretty p
            DotP _ p        -> text "." <> pretty p
            AbsurdP _       -> text "()"
            LitP l          -> pretty l
            QuoteP _        -> text "quote"

prettyOpApp :: Pretty a => QName -> [a] -> [Doc]
prettyOpApp q es = prOp ms xs es
  where
    ms = init (qnameParts q)
    xs = case unqualify q of
           Name _ xs -> xs
           NoName{}  -> __IMPOSSIBLE__
    prOp ms (Hole : xs) (e : es) = pretty e : prOp ms xs es
    prOp _  (Hole : _)  []       = __IMPOSSIBLE__
    prOp ms (Id x : xs) es       = pretty (foldr Qual (QName (Name noRange $ [Id x])) ms) : prOp [] xs es
    prOp _  []       []          = []
    prOp _  []       es          = map pretty es

instance Pretty ImportDirective where
    pretty i =
        sep [ public (publicOpen i)
            , pretty $ usingOrHiding i
            , rename $ renaming i
            ]
        where
            public True  = text "public"
            public False = empty

            rename [] = empty
            rename xs = hsep [ text "renaming"
                             , parens $ fsep $ punctuate (text ";") $ map pr xs
                             ]

            pr r = hsep [ pretty (renFrom r), text "to", pretty (renTo r) ]

instance Pretty UsingOrHiding where
    pretty (Hiding [])  = empty
    pretty (Hiding xs)  =
        text "hiding" <+> parens (fsep $ punctuate (text ";") $ map pretty xs)
    pretty (Using xs)    =
        text "using" <+> parens (fsep $ punctuate (text ";") $ map pretty xs)

instance Pretty ImportedName where
    pretty (ImportedName x)     = pretty x
    pretty (ImportedModule x)   = text "module" <+> pretty x<|MERGE_RESOLUTION|>--- conflicted
+++ resolved
@@ -460,21 +460,13 @@
     pretty (CatchallPragma _) = text "CATCHALL"
 
 instance Pretty Fixity where
-<<<<<<< HEAD
-    pretty (LeftAssoc  _ (Related n)) = text "infixl" <+> text (show n)
-    pretty (LeftAssoc  _ Unrelated)   = __IMPOSSIBLE__
-    pretty (RightAssoc _ (Related n)) = text "infixr" <+> text (show n)
-    pretty (RightAssoc _ Unrelated)   = __IMPOSSIBLE__
-    pretty (NonAssoc   _ (Related n)) = text "infix"  <+> text (show n)
-    pretty (NonAssoc   _ Unrelated)   = __IMPOSSIBLE__
-=======
-    pretty (Fixity _ n ass) = text s <+> text (show n)
+    pretty (Fixity _ Unrelated   _)   = __IMPOSSIBLE__
+    pretty (Fixity _ (Related n) ass) = text s <+> text (show n)
       where
       s = case ass of
             LeftAssoc  -> "infixl"
             RightAssoc -> "infixr"
             NonAssoc   -> "infix"
->>>>>>> 46199095
 
 instance Pretty GenPart where
     pretty (IdPart x)   = text x
