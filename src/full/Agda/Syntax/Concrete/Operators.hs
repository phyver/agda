<<<<<<< HEAD
{-# LANGUAGE CPP                 #-}
{-# LANGUAGE DataKinds           #-}
{-# LANGUAGE GADTs               #-}
=======
{-# LANGUAGE CPP #-} -- GHC 7.4.2 requires this indentation. See Issue 1460.
>>>>>>> 370e43ba
{-# LANGUAGE ScopedTypeVariables #-}

{-| The parser doesn't know about operators and parses everything as normal
    function application. This module contains the functions that parses the
    operators properly. For a stand-alone implementation of this see
    @src\/prototyping\/mixfix\/old@.

    It also contains the function that puts parenthesis back given the
    precedence of the context.
-}
module Agda.Syntax.Concrete.Operators
    ( parseApplication
    , parseModuleApplication
    , parseLHS
    , parsePattern
    , parsePatternSyn
    ) where

import Control.Arrow ((***))
import Control.DeepSeq
import Control.Applicative
import Control.Monad

import Data.Either (partitionEithers)
import qualified Data.Foldable as Fold
import Data.Function
import Data.List
import Data.Maybe
import Data.Map (Map)
import qualified Data.Map as Map
import Data.Set (Set)
import qualified Data.Set as Set
import Data.Traversable (traverse)
import qualified Data.Traversable as Trav

import Agda.Syntax.Concrete.Pretty ()
import Agda.Syntax.Common hiding (Arg, Dom, NamedArg)
import qualified Agda.Syntax.Common as Common
import Agda.Syntax.Concrete hiding (appView)
import Agda.Syntax.Concrete.Operators.Parser
import qualified Agda.Syntax.Abstract.Name as A
import Agda.Syntax.Position
import Agda.Syntax.Fixity
import Agda.Syntax.Notation
import Agda.Syntax.Scope.Base
import Agda.Syntax.Scope.Monad

import Agda.TypeChecking.Monad.Base (typeError, TypeError(..), LHSOrPatSyn(..))
import qualified Agda.TypeChecking.Monad.Benchmark as Bench
import Agda.TypeChecking.Monad.State (getScope)
import Agda.TypeChecking.Monad.Options

import Agda.Utils.Either
import Agda.Utils.Parser.MemoisedCPS (memoise)
import Agda.Utils.Pretty
#if MIN_VERSION_base(4,8,0)
import Agda.Utils.List hiding ( uncons )
#else
import Agda.Utils.List
#endif

#include "undefined.h"
import Agda.Utils.Impossible

---------------------------------------------------------------------------
-- * Billing
---------------------------------------------------------------------------

-- | Bills the operator parser.

billToParser :: ScopeM a -> ScopeM a
billToParser = Bench.billTo [Bench.Parsing, Bench.Operators]

---------------------------------------------------------------------------
-- * Building the parser
---------------------------------------------------------------------------

type FlatScope = Map QName [AbstractName]

-- | Compute all defined names in scope and their fixities/notations.
-- Note that overloaded names (constructors) can have several
-- fixities/notations. Then we 'mergeNotations'. (See issue 1194.)
getDefinedNames :: [KindOfName] -> FlatScope -> [[NewNotation]]
getDefinedNames kinds names =
  [ mergeNotations $
      map (\d -> namesToNotation x (A.qnameName $ anameName d)) ds
  | (x, ds) <- Map.toList names
  , any ((`elem` kinds) . anameKind) ds
  , not (null ds)
  -- Andreas, 2013-03-21 see Issue 822
  -- Names can have different kinds, i.e., 'defined' and 'constructor'.
  -- We need to consider all names that have *any* matching kind,
  -- not only those whose first appearing kind is matching.
  ]

-- | Compute all names (first component) and operators/notations
-- (second component) in scope.
localNames :: FlatScope -> ScopeM ([QName], [NewNotation])
localNames flat = do
  let defs = getDefinedNames allKindsOfNames flat
  locals <- notShadowedLocals <$> getLocalVars
  -- Note: Debug printout aligned with the one in buildParsers.
  reportSLn "scope.operators" 50 $ unlines
    [ "flat  = " ++ show flat
    , "defs  = " ++ show defs
    , "locals= " ++ show locals
    ]
  let localNots  = map localOp locals
      localNames = Set.fromList $ map notaName localNots
      otherNots  = filter (\n -> not (Set.member (notaName n) localNames))
                          (concat defs)
  return $ split $ localNots ++ otherNots
  where
    localOp (x, y) = namesToNotation (QName x) y
    split ops      = partitionEithers $ concatMap opOrNot ops
    opOrNot n      = Left (notaName n) :
                     if null (notation n) then [] else [Right n]

-- | Data structure filled in by @buildParsers@.
--   The top-level parser @pTop@ is of primary interest,
--   but @pArgs@ is used to convert module application
--   from concrete to abstract syntax.
data Parsers e = Parsers
  { pTop    :: Parser e e
  , pApp    :: Parser e e
  , pArgs   :: Parser e [NamedArg e]
  , pNonfix :: Parser e e
  , pAtom   :: Parser e e
  }

data ExprKind = IsPattern | IsExpr
  deriving (Eq, Show)

-- | Builds a parser for operator applications from all the operators
-- and function symbols in scope.
--
-- When parsing a pattern we do not use bound names. The effect is
-- that operator parts (that are not constructor parts) can be used as
-- atomic names in the pattern (so they can be rebound). See
-- @test/succeed/OpBind.agda@ for an example.
--
-- When parsing a pattern we also disallow the use of sections, mainly
-- because there is little need for sections in patterns. Note that
-- sections are parsed by splitting up names into multiple tokens
-- (@_+_@ is replaced by @_@, @+@ and @_@), and if we were to support
-- sections in patterns, then we would have to accept certain such
-- sequences of tokens as single pattern variables.
--
-- The list of names must include every name part in the
-- expression/pattern to be parsed (excluding name parts inside things
-- like parenthesised subexpressions that are treated as atoms). The
-- list is used to optimise the parser. For instance, a given notation
-- is only included in the generated grammar if all of the notation's
-- name parts are present in the list of names.
--
-- The returned list contains all operators/notations/sections that
-- were used to generate the grammar.

buildParsers ::
  forall e. IsExpr e =>
  Range -> FlatScope -> ExprKind -> [QName] ->
  ScopeM (ParseSections, [NotationSection], Parsers e)
buildParsers r flat kind exprNames = do
    (names, ops) <- localNames flat

    let namesInExpr = Set.fromList exprNames
        partsInExpr = Set.fromList $
          concatMap (nameStringParts . unqualify) exprNames

        partsPresent n =
          [ Set.member p partsInExpr
          | p <- stringParts (notation n)
          ]

        -- If "or" is replaced by "and" in conParts/allParts below,
        -- then the misspelled operator application "if x thenn x else
        -- x" can be parsed as "if" applied to five arguments,
        -- resulting in a confusing error message claiming that "if"
        -- is not in scope.

        (non, fix) = partition nonfix (filter (and . partsPresent) ops)

        cons       = getDefinedNames [ConName, PatternSynName] flat
        conNames   = Set.fromList $
                       filter (flip Set.member namesInExpr) $
                       map (notaName . head) cons
        conParts   = Set.fromList $
                       concatMap notationNames $
                       filter (or . partsPresent) $
                       concat cons

        allNames   = Set.fromList $
                       filter (flip Set.member namesInExpr) names
        allParts   = Set.union conParts
                       (Set.fromList $
                        concatMap notationNames $
                        filter (or . partsPresent) ops)

        isAtom   x = case kind of
                       IsExpr    -> not (Set.member x allParts) || Set.member x allNames
                       IsPattern -> not (Set.member x conParts) || Set.member x conNames
        -- If string is a part of notation, it cannot be used as an identifier,
        -- unless it is also used as an identifier. See issue 307.

        parseSections = case kind of
          IsPattern -> DoNotParseSections
          IsExpr    -> ParseSections

    let unrelatedOperators :: [NotationSection]
        unrelatedOperators =
          map noSection (filter ((== Unrelated) . level) fix)
            ++
          case parseSections of
            DoNotParseSections -> []
            ParseSections      ->
              [ NotationSection n k (Just Unrelated) True
              | n <- fix
              , isinfix n && notaIsOperator n
              , k <- [PrefixNotation, PostfixNotation]
              ]

        nonWithSections :: [NotationSection]
        nonWithSections =
          map (\n -> (noSection n) { sectLevel = Nothing }) non
            ++
          case parseSections of
            DoNotParseSections -> []
            ParseSections      ->
              [ NotationSection n NonfixNotation Nothing True
              | n <- fix
              , notaIsOperator n
              ]

        -- The triples have the form (level, operators). The lowest
        -- level comes first.
        relatedOperators :: [(Integer, [NotationSection])]
        relatedOperators =
          map (\((l, n) : ns) -> (l, map noSection (n : map snd ns))) .
          groupBy ((==) `on` fst) .
          sortBy (compare `on` fst) .
          mapMaybe (\n -> case level n of
                            Unrelated -> Nothing
                            Related l -> Just (l, n)) $
          fix

        everything :: [NotationSection]
        everything =
          concatMap snd relatedOperators ++
          unrelatedOperators ++
          nonWithSections

    reportSLn "scope.operators" 50 $ unlines
      [ "unrelatedOperators = " ++ show unrelatedOperators
      , "nonWithSections    = " ++ show nonWithSections
      , "relatedOperators   = " ++ show relatedOperators
      ]

    return (parseSections, everything, Data.Function.fix $ \p -> Parsers
        { pTop    = memoise TopK $
                    Fold.asum $
                      foldr ($) (pApp p)
                        (map (\(l, ns) higher ->
                                 mkP (Right l) parseSections
                                     (pTop p) ns higher True)
                             relatedOperators) :
                      map (\(k, n) ->
                              mkP (Left k) parseSections
                                  (pTop p) [n] (pApp p) False)
                          (zip [0..] unrelatedOperators)
        , pApp    = memoise AppK $ appP (pNonfix p) (pArgs p)
        , pArgs   = argsP (pNonfix p)
        , pNonfix = memoise NonfixK $
                    Fold.asum $
                      pAtom p :
                      flip map nonWithSections (\sect ->
                        let n = sectNotation sect

                            inner :: forall k. NK k ->
                                     Parser e (OperatorType k e)
                            inner = opP parseSections (pTop p) n
                        in
                        case notationKind (notation n) of
                          InfixNotation ->
                            flip ($) <$> placeholder Beginning
                                     <*> inner In
                                     <*> placeholder End
                          PrefixNotation ->
                            inner Pre <*> placeholder End
                          PostfixNotation ->
                            flip ($) <$> placeholder Beginning
                                     <*> inner Post
                          NonfixNotation -> inner Non
                          NoNotation     -> __IMPOSSIBLE__)
        , pAtom   = atomP isAtom
        })
    where
        level :: NewNotation -> PrecedenceLevel
        level = fixityLevel . notaFixity

        nonfix, isinfix, isprefix, ispostfix :: NewNotation -> Bool
        nonfix    = (== NonfixNotation)  . notationKind . notation
        isinfix   = (== InfixNotation)   . notationKind . notation
        isprefix  = (== PrefixNotation)  . notationKind . notation
        ispostfix = (== PostfixNotation) . notationKind . notation

        isPrefix, isPostfix :: NotationSection -> Bool
        isPrefix  = (== PrefixNotation)  . sectKind
        isPostfix = (== PostfixNotation) . sectKind

        isInfix :: Associativity -> NotationSection -> Bool
        isInfix ass s =
          sectKind s == InfixNotation
             &&
          fixityAssoc (notaFixity (sectNotation s)) == ass

        mkP :: Either Integer Integer
               -- ^ Memoisation key.
            -> ParseSections
            -> Parser e e
            -> [NotationSection]
            -> Parser e e
               -- ^ A parser for an expression of higher precedence.
            -> Bool
               -- ^ Include the \"expression of higher precedence\"
               -- parser as one of the choices?
            -> Parser e e
        mkP key parseSections p0 ops higher includeHigher =
            memoise (NodeK key) $
              Fold.asum $
                (if includeHigher then (higher :) else id) $
                catMaybes [nonAssoc, preRights, postLefts]
            where
            choice :: forall k.
                      NK k -> [NotationSection] ->
                      Parser e (OperatorType k e)
            choice k =
              Fold.asum .
              map (\sect ->
                let n = sectNotation sect

                    inner :: forall k.
                             NK k -> Parser e (OperatorType k e)
                    inner = opP parseSections p0 n
                in
                case k of
                  In   -> inner In

                  Pre  -> if isinfix n || ispostfix n
                          then flip ($) <$> placeholder Beginning
                                        <*> inner In
                          else inner Pre

                  Post -> if isinfix n || isprefix n
                          then flip <$> inner In
                                    <*> placeholder End
                          else inner Post

                  Non  -> __IMPOSSIBLE__)

            nonAssoc :: Maybe (Parser e e)
            nonAssoc = case filter (isInfix NonAssoc) ops of
              []  -> Nothing
              ops -> Just $ do
                x <- NoPlaceholder <$> higher
                f <- choice In ops
                y <- NoPlaceholder <$> higher
                return (f x y)

            or p1 []   p2 []   = Nothing
            or p1 []   p2 ops2 = Just (p2 ops2)
            or p1 ops1 p2 []   = Just (p1 ops1)
            or p1 ops1 p2 ops2 = Just (p1 ops1 <|> p2 ops2)

            preRight :: Maybe (Parser e (MaybePlaceholder e -> e))
            preRight =
              or (choice Pre)
                 (filter isPrefix ops)
                 (\ops -> flip ($) <$> (NoPlaceholder <$> higher)
                                   <*> choice In ops)
                 (filter (isInfix RightAssoc) ops)

            preRights :: Maybe (Parser e e)
            preRights = do
              preRight <- preRight
              return $ Data.Function.fix $ \preRights ->
                preRight <*> (NoPlaceholder <$> (preRights <|> higher))

            postLeft :: Maybe (Parser e (MaybePlaceholder e -> e))
            postLeft =
              or (choice Post)
                 (filter isPostfix ops)
                 (\ops -> flip <$> choice In ops
                               <*> (NoPlaceholder <$> higher))
                 (filter (isInfix LeftAssoc) ops)

            postLefts :: Maybe (Parser e e)
            postLefts = do
              postLeft <- postLeft
              return $ Data.Function.fix $ \postLefts ->
                memoise (PostLeftsK key) $
                  flip ($) <$> (NoPlaceholder <$> (postLefts <|> higher))
                           <*> postLeft


---------------------------------------------------------------------------
-- * Expression instances
---------------------------------------------------------------------------

instance IsExpr Expr where
    exprView e = case e of
        Ident x         -> LocalV x
        App _ e1 e2     -> AppV e1 e2
        OpApp r d ns es -> OpAppV d ns es
        HiddenArg _ e   -> HiddenArgV e
        InstanceArg _ e -> InstanceArgV e
        Paren _ e       -> ParenV e
        Lam _ bs    e   -> LamV bs e
        Underscore{}    -> WildV e
        _               -> OtherV e
    unExprView e = case e of
        LocalV x       -> Ident x
        AppV e1 e2     -> App (fuseRange e1 e2) e1 e2
        OpAppV d ns es -> OpApp (fuseRange d es) d ns es
        HiddenArgV e   -> HiddenArg (getRange e) e
        InstanceArgV e -> InstanceArg (getRange e) e
        ParenV e       -> Paren (getRange e) e
        LamV bs e      -> Lam (fuseRange bs e) bs e
        WildV e        -> e
        OtherV e       -> e


instance IsExpr Pattern where
    exprView e = case e of
        IdentP x         -> LocalV x
        AppP e1 e2       -> AppV e1 e2
        OpAppP r d ns es -> OpAppV d ns ((map . fmap . fmap) Ordinary es)
        HiddenP _ e      -> HiddenArgV e
        InstanceP _ e    -> InstanceArgV e
        ParenP _ e       -> ParenV e
        WildP{}          -> WildV e
        _                -> OtherV e
    unExprView e = case e of
        LocalV x       -> IdentP x
        AppV e1 e2     -> AppP e1 e2
        OpAppV d ns es -> let ess :: [NamedArg Pattern]
                              ess = (map . fmap . fmap) (fromOrdinary __IMPOSSIBLE__) es
                          in OpAppP (fuseRange d es) d ns ess
        HiddenArgV e   -> HiddenP (getRange e) e
        InstanceArgV e -> InstanceP (getRange e) e
        ParenV e       -> ParenP (getRange e) e
        LamV _ _       -> __IMPOSSIBLE__
        WildV e        -> e
        OtherV e       -> e

---------------------------------------------------------------------------
-- * Helpers for pattern and lhs parsing
---------------------------------------------------------------------------

-- | View a pattern @p@ as a list @p0 .. pn@ where @p0@ is the identifier
--   (in most cases a constructor).
--
--  Pattern needs to be parsed already (operators resolved).
patternAppView :: Pattern -> [NamedArg Pattern]
patternAppView p = case p of
    AppP p arg      -> patternAppView p ++ [arg]
    OpAppP _ x _ ps -> defaultNamedArg (IdentP x) : ps
    ParenP _ p      -> patternAppView p
    RawAppP _ _     -> __IMPOSSIBLE__
    _               -> [ defaultNamedArg p ]


---------------------------------------------------------------------------
-- * Parse functions
---------------------------------------------------------------------------

-- | Returns the list of possible parses.
parsePat ::
  (ParseSections, Parser Pattern Pattern) -> Pattern -> [Pattern]
parsePat prs p = case p of
    AppP p (Common.Arg info q) ->
        fullParen' <$> (AppP <$> parsePat prs p <*> (Common.Arg info <$> traverse (parsePat prs) q))
    RawAppP _ ps     -> fullParen' <$> (parsePat prs =<< parse prs ps)
    OpAppP r d ns ps -> fullParen' . OpAppP r d ns <$> (mapM . traverse . traverse) (parsePat prs) ps
    HiddenP _ _      -> fail "bad hidden argument"
    InstanceP _ _    -> fail "bad instance argument"
    AsP r x p        -> AsP r x <$> parsePat prs p
    DotP r e         -> return $ DotP r e
    ParenP r p       -> fullParen' <$> parsePat prs p
    WildP _          -> return p
    AbsurdP _        -> return p
    LitP _           -> return p
    QuoteP _         -> return p
    IdentP _         -> return p


{- Implement parsing of copattern left hand sides, e.g.

  record Tree (A : Set) : Set where
    field
      label : A
      child : Bool -> Tree A

  -- corecursive function defined by copattern matching
  alternate : {A : Set}(a b : A) -> Tree A
  -- shallow copatterns
         label (alternate a b)              = a
         child (alternate a b) True         = alternate b a
  -- deep copatterns:
  label (child (alternate a b) False)       = b
  child (child (alternate a b) False) True  = alternate a b
  child (child (alternate a b) False) False = alternate a b

  Delivers an infinite tree

                   a
              b        b
            a   a    a   a
           b b b b  b b b b
                 ...

  Each lhs is a pattern tree with a distinct path of destructors
  ("child", "label") from the root to the defined symbol ("alternate").
  All branches besides this distinct path are patterns.

  Syntax.Concrete.LHSCore represents a lhs
   - the destructor path
   - the side patterns
   - the defined function symbol
   - the applied patterns
-}

type ParseLHS = Either Pattern (Name, LHSCore)

-- | The returned list contains all operators/notations/sections that
-- were used to generate the grammar.

parseLHS' ::
  LHSOrPatSyn -> Maybe Name -> Pattern ->
  ScopeM (ParseLHS, [NotationSection])
parseLHS' lhsOrPatSyn top p = do
    let names = patternQNames p
        ms    = qualifierModules names
    flat <- flattenScope ms <$> getScope
    (parseSections, ops, parsers) <-
      buildParsers (getRange p) flat IsPattern names
    let patP = (parseSections, pTop parsers)
    let cons = getNames [ConName, PatternSynName] flat
    let flds = getNames [FldName] flat
    case [ res | p' <- force $ parsePat patP p
               , res <- validPattern (PatternCheckConfig top cons flds) p' ] of
        [(p,lhs)] -> do reportSDoc "scope.operators" 50 $ return $
                          text "Parsed lhs:" <+> pretty lhs
                        return (lhs, ops)
        []        -> typeError $ OperatorChangeMessage
                               $ OperatorInformation ops
                               $ NoParseForLHS lhsOrPatSyn p
        rs        -> typeError $ OperatorChangeMessage
                               $ OperatorInformation ops
                               $ AmbiguousParseForLHS lhsOrPatSyn p $
                       map (fullParen . fst) rs
    where
        getNames kinds flat =
          map (notaName . head) $ getDefinedNames kinds flat

        -- validPattern returns an empty or singleton list (morally a Maybe)
        validPattern :: PatternCheckConfig -> Pattern -> [(Pattern, ParseLHS)]
        validPattern conf p = case (classifyPattern conf p, top) of
            (Just r@(Left _), Nothing) -> [(p, r)] -- expect pattern
            (Just r@(Right _), Just{}) -> [(p, r)] -- expect lhs
            _ -> []

-- | Name sets for classifying a pattern.
data PatternCheckConfig = PatternCheckConfig
  { topName  :: Maybe Name  -- ^ name of defined symbol
  , conNames :: [QName]     -- ^ valid constructor names
  , fldNames :: [QName]     -- ^ valid field names
  }

-- | Returns zero or one classified patterns.
classifyPattern :: PatternCheckConfig -> Pattern -> Maybe ParseLHS
classifyPattern conf p =
  case patternAppView p of

    -- case @f ps@
    Common.Arg _ (Named _ (IdentP x@(QName f))) : ps | Just f == topName conf -> do
      guard $ all validPat ps
      return $ Right (f, LHSHead f ps)

    -- case @d ps@
    Common.Arg _ (Named _ (IdentP x)) : ps | x `elem` fldNames conf -> do
      -- ps0 :: [NamedArg ParseLHS]
      ps0 <- mapM classPat ps
      let (ps1, rest) = span (isLeft . namedArg) ps0
      (p2, ps3) <- uncons rest -- when (null rest): no field pattern or def pattern found
      guard $ all (isLeft . namedArg) ps3
      let (f, lhs)      = fromR p2
          (ps', _:ps'') = splitAt (length ps1) ps
      return $ Right (f, LHSProj x ps' lhs ps'')

    -- case: ordinary pattern
    _ -> do
      guard $ validConPattern (conNames conf) p
      return $ Left p

  where -- allNames = conNames conf ++ fldNames conf
        validPat = validConPattern (conNames conf) . namedArg
        classPat :: NamedArg Pattern -> Maybe (NamedArg ParseLHS)
        classPat = Trav.mapM (Trav.mapM (classifyPattern conf))
        fromR :: NamedArg (Either a (b, c)) -> (b, NamedArg c)
        fromR (Common.Arg info (Named n (Right (b, c)))) = (b, Common.Arg info (Named n c))
        fromR (Common.Arg info (Named n (Left  a     ))) = __IMPOSSIBLE__



-- | Parses a left-hand side, and makes sure that it defined the expected name.
--   TODO: check the arities of constructors. There is a possible ambiguity with
--   postfix constructors:
--      Assume _ * is a constructor. Then 'true *' can be parsed as either the
--      intended _* applied to true, or as true applied to a variable *. If we
--      check arities this problem won't appear.
parseLHS :: Name -> Pattern -> ScopeM LHSCore
parseLHS top p = billToParser $ do
  (res, ops) <- parseLHS' IsLHS (Just top) p
  case res of
    Right (f, lhs) -> return lhs
    _ -> typeError $ OperatorChangeMessage
                   $ OperatorInformation ops
                   $ NoParseForLHS IsLHS p

-- | Parses a pattern.
--   TODO: check the arities of constructors. There is a possible ambiguity with
--   postfix constructors:
--      Assume _ * is a constructor. Then 'true *' can be parsed as either the
--      intended _* applied to true, or as true applied to a variable *. If we
--      check arities this problem won't appear.
parsePattern :: Pattern -> ScopeM Pattern
parsePattern = parsePatternOrSyn IsLHS

parsePatternSyn :: Pattern -> ScopeM Pattern
parsePatternSyn = parsePatternOrSyn IsPatSyn

parsePatternOrSyn :: LHSOrPatSyn -> Pattern -> ScopeM Pattern
parsePatternOrSyn lhsOrPatSyn p = billToParser $ do
  (res, ops) <- parseLHS' lhsOrPatSyn Nothing p
  case res of
    Left p -> return p
    _      -> typeError $ OperatorChangeMessage
                        $ OperatorInformation ops
                        $ NoParseForLHS lhsOrPatSyn p

-- | Helper function for 'parseLHS' and 'parsePattern'.
validConPattern :: [QName] -> Pattern -> Bool
validConPattern cons p = case appView p of
    [_]           -> True
    IdentP x : ps -> elem x cons && all (validConPattern cons) ps
    [QuoteP _, _] -> True
    _             -> False
-- Andreas, 2012-06-04: I do not know why the following line was
-- the catch-all case.  It seems that the new catch-all works also
-- and is more logical.
--    ps            -> all (validConPattern cons) ps

-- | Helper function for 'parseLHS' and 'parsePattern'.
appView :: Pattern -> [Pattern]
appView p = case p of
    AppP p a         -> appView p ++ [namedArg a]
    OpAppP _ op _ ps -> IdentP op : map namedArg ps
    ParenP _ p       -> appView p
    RawAppP _ _      -> __IMPOSSIBLE__
    HiddenP _ _      -> __IMPOSSIBLE__
    InstanceP _ _    -> __IMPOSSIBLE__
    _                -> [p]

-- | Collect all names in a pattern into a list of qualified names.
patternQNames :: Pattern -> [QName]
patternQNames p = case p of
  RawAppP _ ps     -> concatMap patternQNames ps
  IdentP q         -> [q]
  ParenP _ p       -> patternQNames p
  HiddenP _ p      -> patternQNames (namedThing p)
  InstanceP _ p    -> patternQNames (namedThing p)
  OpAppP r d _ ps  -> __IMPOSSIBLE__
  AppP{}           -> __IMPOSSIBLE__
  AsP r x p        -> patternQNames p
  AbsurdP{}        -> []
  WildP{}          -> []
  DotP{}           -> []
  LitP{}           -> []
  QuoteP{}         -> []

-- | Return all qualifiers occuring in a list of 'QName's.
--   Each qualifier is returned as a list of names, e.g.
--   for @Data.Nat._+_@ we return the list @[Data,Nat]@.
qualifierModules :: [QName] -> [[Name]]
qualifierModules qs =
  nub $ filter (not . null) $ map (init . qnameParts) qs

-- | Parse a list of expressions into an application.
parseApplication :: [Expr] -> ScopeM Expr
parseApplication [e] = return e
parseApplication es  = billToParser $ do
    -- Build the parser
    let names = [ q | Ident q <- es ]
        ms    = qualifierModules names
    flat <- flattenScope ms <$> getScope
    (parseSections, ops, p) <- buildParsers (getRange es) flat IsExpr names

    -- Parse
    case force $ parse (parseSections, pTop p) es of
        [e] -> do
          reportSDoc "scope.operators" 50 $ return $
            text "Parsed an operator application:" <+> pretty e
          return e
        []  -> typeError $ OperatorChangeMessage
                         $ OperatorInformation ops
                         $ NoParseForApplication es
        es' -> typeError $ OperatorChangeMessage
                         $ OperatorInformation ops
                         $ AmbiguousParseForApplication es
                         $ map fullParen es'

parseModuleIdentifier :: Expr -> ScopeM QName
parseModuleIdentifier (Ident m) = return m
parseModuleIdentifier e = typeError $ NotAModuleExpr e

parseRawModuleApplication :: [Expr] -> ScopeM (QName, [NamedArg Expr])
parseRawModuleApplication es = billToParser $ do
    let e : es_args = es
    m <- parseModuleIdentifier e

    -- Build the arguments parser
    let names = [ q | Ident q <- es_args ]
        ms    = qualifierModules names
    flat <- flattenScope ms <$> getScope
    (parseSections, ops, p) <-
      buildParsers (getRange es_args) flat IsExpr names

    -- Parse
    -- TODO: not sure about forcing
    case {-force $-} parse (parseSections, pArgs p) es_args of
        [as] -> return (m, as)
        []   -> typeError $ OperatorChangeMessage
                          $ OperatorInformation ops
                          $ NoParseForApplication es
        ass -> do
          let f = fullParen . foldl (App noRange) (Ident m)
          typeError $ OperatorChangeMessage
                    $ OperatorInformation ops
                    $ AmbiguousParseForApplication es
                    $ map f ass

-- | Parse an expression into a module application
--   (an identifier plus a list of arguments).
parseModuleApplication :: Expr -> ScopeM (QName, [NamedArg Expr])
parseModuleApplication (RawApp _ es) = parseRawModuleApplication es
parseModuleApplication (App r e1 e2) = do -- TODO: do we need this case?
    (m, args) <- parseModuleApplication e1
    return (m, args ++ [e2])
parseModuleApplication e = do
    m <- parseModuleIdentifier e
    return (m, [])

---------------------------------------------------------------------------
-- * Inserting parenthesis
---------------------------------------------------------------------------

fullParen :: IsExpr e => e -> e
fullParen e = case exprView $ fullParen' e of
    ParenV e    -> e
    e'          -> unExprView e'

fullParen' :: IsExpr e => e -> e
fullParen' e = case exprView e of
    LocalV _     -> e
    WildV _      -> e
    OtherV _     -> e
    HiddenArgV _ -> e
    InstanceArgV _ -> e
    ParenV _     -> e
    AppV e1 (Common.Arg info e2) -> par $ unExprView $ AppV (fullParen' e1) (Common.Arg info e2')
        where
            e2' = case argInfoHiding info of
                Hidden    -> e2
                Instance  -> e2
                NotHidden -> fullParen' <$> e2
    OpAppV x ns es -> par $ unExprView $ OpAppV x ns $ (map . fmap . fmap . fmap) fullParen' es
    LamV bs e -> par $ unExprView $ LamV bs (fullParen e)
    where
        par = unExprView . ParenV<|MERGE_RESOLUTION|>--- conflicted
+++ resolved
@@ -1,10 +1,6 @@
-<<<<<<< HEAD
-{-# LANGUAGE CPP                 #-}
+{-# LANGUAGE CPP #-} -- GHC 7.4.2 requires this indentation. See Issue 1460.
 {-# LANGUAGE DataKinds           #-}
 {-# LANGUAGE GADTs               #-}
-=======
-{-# LANGUAGE CPP #-} -- GHC 7.4.2 requires this indentation. See Issue 1460.
->>>>>>> 370e43ba
 {-# LANGUAGE ScopedTypeVariables #-}
 
 {-| The parser doesn't know about operators and parses everything as normal
