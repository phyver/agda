--- conflicted
+++ resolved
@@ -286,16 +286,12 @@
 -- | Only use this @show@ function in debugging!  To convert an
 --   abstract 'Name' into a string use @show . nameConcrete@.
 instance Show Name where
-<<<<<<< HEAD
-  show n = show (nameConcrete n) ++ "^" ++ show (nameId n)
-=======
   -- Andreas, 2014-10-02: Reverted to nice printing.
   -- Reason: I do not have time just now to properly fix the
   -- use of Show Name for pretty printing everywhere, e.g. in
   -- the Epic backend.  But I want to push the fix for Issue 836 now.
   show n = show (nameConcrete n)
   -- show n = show (nameConcrete n) ++ "^" ++ show (nameId n)
->>>>>>> f3afebdb
   -- show n = applyWhen (isNoName n) (++ show (nameId n)) $ show (nameConcrete n)
 
 -- | Only use this @show@ function in debugging!  To convert an
