--- conflicted
+++ resolved
@@ -65,11 +65,7 @@
 import Agda.TypeChecking.Substitute
 import Agda.TypeChecking.Telescope
 import Agda.TypeChecking.Rewriting.NonLinMatch
-<<<<<<< HEAD
-=======
-
 import qualified Agda.TypeChecking.Reduce.Monad as Red
->>>>>>> 30457cd7
 
 import Agda.Utils.Maybe
 import Agda.Utils.Monad
@@ -178,15 +174,6 @@
       unless (null $ allMetas (telToList gamma, lhs, rhs, b)) failureMetas
       pat <- patternFrom lhs
       let rew = RewriteRule q gamma pat rhs b
-<<<<<<< HEAD
-      reportSDoc "rewriting" 10 $
-        text "considering rewrite rule " <+> prettyTCM rew
-      -- Check whether lhs can be rewritten with itself.
-      -- Otherwise, there are unbound variables in either gamma or rhs.
-      addContext gamma $
-        unlessM (isJust <$> runReduceM (rewriteWith (Just b) lhs rew)) $
-          failureFreeVars
-=======
       reportSDoc "rewriting" 10 $ addContext gamma $
         text "considering rewrite rule " <+> prettyTCM rew
 
@@ -204,7 +191,6 @@
       --   unlessM (isJust <$> runReduceM (rewriteWith (Just b) lhs rew)) $
       --     failureFreeVars
 
->>>>>>> 30457cd7
       -- Find head symbol f of the lhs.
       case ignoreSharing lhs of
         Def f _ -> do
@@ -226,10 +212,6 @@
 --   tries to rewrite @v : t@ with @rew@, returning the reduct if successful.
 rewriteWith :: Maybe Type -> Term -> RewriteRule -> ReduceM (Maybe Term)
 rewriteWith mt v (RewriteRule q gamma lhs rhs b) = do
-<<<<<<< HEAD
-  sub <- nonLinMatch lhs v
-  return $ flip applySubst rhs <$> sub
-=======
   Red.traceSDoc "rewriting" 95 (sep
     [ text "attempting to rewrite term " <+> prettyTCM v
     , text " with rule " <+> prettyTCM q
@@ -243,7 +225,6 @@
       ]) $ do
     return $ Just v'
 
->>>>>>> 30457cd7
   {- OLD CODE:
   -- Freeze all metas, remember which one where not frozen before.
   -- This ensures that we do not instantiate metas while matching
