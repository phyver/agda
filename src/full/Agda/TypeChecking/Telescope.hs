{-# LANGUAGE CPP #-}

module Agda.TypeChecking.Telescope where

import Control.Applicative
<<<<<<< HEAD
import Control.Monad (forM_, unless)
=======

>>>>>>> 3dc172ba
import Data.List

import Agda.Syntax.Common hiding (Arg, Dom, NamedArg, ArgInfo)
import qualified Agda.Syntax.Common as Common
import Agda.Syntax.Internal

import Agda.TypeChecking.Monad
import Agda.TypeChecking.Reduce
import Agda.TypeChecking.Substitute
import Agda.TypeChecking.Free

import Agda.Utils.List
import Agda.Utils.Permutation
import Agda.Utils.Size
import Agda.Utils.Tuple
import Agda.Utils.VarSet (VarSet)
import qualified Agda.Utils.VarSet as Set

#include "../undefined.h"
import Agda.Utils.Impossible

data OutputTypeName =
    OutputTypeName QName
  | OutputTypeNameNotYetKnown
  | NoOutputTypeName

-- | Strips all Pi's and return the head definition, if possible
getOutputTypeName :: Type -> TCM OutputTypeName
getOutputTypeName t = do
  TelV tel t' <- telView t
  case unEl t' of
    Def n _ -> return $ OutputTypeName n
    MetaV _ _ -> return OutputTypeNameNotYetKnown
    _ -> return NoOutputTypeName

-- | The permutation should permute the corresponding telescope. (left-to-right list)
renameP :: Subst t => Permutation -> t -> t
renameP p = applySubst (renaming p)

-- | If @permute π : [a]Γ -> [a]Δ@, then @applySubst (renaming π) : Term Γ -> Term Δ@
renaming :: Permutation -> Substitution
renaming p = gamma'
  where
    n	   = size p
    gamma  = permute (reverseP $ invertP $ reverseP p) $ map var [0..]
    gamma' = gamma ++# raiseS n

-- | If @permute π : [a]Γ -> [a]Δ@, then @substs (renamingR π) : Term Δ -> Term Γ@
renamingR :: Permutation -> Substitution
renamingR p@(Perm n _) = permute (reverseP p) (map var [0..]) ++# raiseS n

-- | Flatten telescope: (Γ : Tel) -> [Type Γ]
flattenTel :: Telescope -> [Dom Type]
flattenTel EmptyTel	     = []
flattenTel (ExtendTel a tel) = raise (size tel + 1) a : flattenTel (absBody tel)

-- | Order a flattened telescope in the correct dependeny order: Γ ->
--   Permutation (Γ -> Γ~)
--
--   Since @reorderTel tel@ uses free variable analysis of type in @tel@,
--   the telescope should be 'normalise'd.
reorderTel :: [Dom Type] -> Maybe Permutation
reorderTel tel = topoSort comesBefore tel'
  where
    tel' = zip (downFrom $ size tel) tel
    (i, _) `comesBefore` (_, a) = i `freeIn` unEl (unDom a) -- a tiny bit unsafe

reorderTel_ :: [Dom Type] -> Permutation
reorderTel_ tel = case reorderTel tel of
  Nothing -> __IMPOSSIBLE__
  Just p  -> p

-- | Unflatten: turns a flattened telescope into a proper telescope. Must be
--   properly ordered.
unflattenTel :: [ArgName] -> [Dom Type] -> Telescope
unflattenTel []	  []	        = EmptyTel
unflattenTel (x : xs) (a : tel) = ExtendTel a' (Abs x tel')
  where
    tel' = unflattenTel xs tel
    a'   = applySubst rho a
    rho  = parallelS (replicate (size tel + 1) __IMPOSSIBLE_TERM__)
unflattenTel [] (_ : _) = __IMPOSSIBLE__
unflattenTel (_ : _) [] = __IMPOSSIBLE__

-- | Get the suggested names from a telescope
teleNames :: Telescope -> [ArgName]
teleNames = map (fst . unDom) . telToList

teleArgNames :: Telescope -> [Arg ArgName]
teleArgNames = map (argFromDom . fmap fst) . telToList

teleArgs :: Telescope -> Args
teleArgs tel = [ Common.Arg info (var i) | (i, Common.Dom info _) <- zip (downFrom $ size l) l ]
  where l = telToList tel

-- | A telescope split in two.
data SplitTel = SplitTel
      { firstPart  :: Telescope
      , secondPart :: Telescope
      , splitPerm  :: Permutation
      }

-- | Split a telescope into the part that defines the given variables and the
--   part that doesn't.
splitTelescope :: VarSet -> Telescope -> SplitTel
splitTelescope fv tel = SplitTel tel1 tel2 perm
  where
    names = teleNames tel
    ts0   = flattenTel tel

    n     = size tel

    -- We start with a rough split into fv and the rest. This will most likely
    -- not be correct so we patch it up later with reorderTel.
    is    = map (n - 1 -) $ filter (< n) $ reverse $ Set.toList fv
    isC   = [0..n - 1] \\ is
    perm0 = Perm n $ is ++ isC

    permuteTel p ts = renameP (reverseP p) (permute p ts)

    ts1   = permuteTel perm0 ts0

    perm1 = reorderTel_ ts1

    ts2   = permuteTel perm1 ts1

    perm  = composeP perm1 perm0

    tel'  = unflattenTel (permute perm names) ts2

    Perm _ js = perm
    m         = genericLength $ takeWhile (`notElem` is) (reverse js)
    (tel1, tel2) = telFromList -*- telFromList $ genericSplitAt (n - m) $ telToList tel'

telView :: Type -> TCM TelView
telView = telViewUpTo (-1)

-- | @telViewUpTo n t@ takes off the first @n@ function types of @t@.
-- Takes off all if @n < 0@.
telViewUpTo :: Int -> Type -> TCM TelView
telViewUpTo n t = telViewUpTo' n (const True) t

-- | @telViewUpTo' n p t@ takes off $t$
--   the first @n@ (or arbitrary many if @n < 0@) function domains
--   as long as they satify @p@.
telViewUpTo' :: Int -> (Dom Type -> Bool) -> Type -> TCM TelView
telViewUpTo' 0 p t = return $ TelV EmptyTel t
telViewUpTo' n p t = do
  t <- reduce t
  case ignoreSharing $ unEl t of
    Pi a b | p a -> absV a (absName b) <$> telViewUpTo' (n - 1) p (absBody b)
    _            -> return $ TelV EmptyTel t
  where
    absV a x (TelV tel t) = TelV (ExtendTel a (Abs x tel)) t

-- | A safe variant of piApply.

piApplyM :: Type -> Args -> TCM Type
piApplyM t []           = return t
piApplyM t (arg : args) = do
  t <- reduce t
  case ignoreSharing $ unEl t of
    Pi  _ b -> absApp b (unArg arg) `piApplyM` args
    _       -> __IMPOSSIBLE__

---------------------------------------------------------------------------
-- * Instance definitions
---------------------------------------------------------------------------

addTypedInstance :: QName -> Type -> TCM ()
addTypedInstance x t = do
  n <- getOutputTypeName t
  case n of
    OutputTypeName n -> addNamedInstance x n
    OutputTypeNameNotYetKnown -> addUnknownInstance x
    NoOutputTypeName -> typeError $ GenericError $ "Terms marked as eligible for instance search should end with a name"

resolveUnknownInstanceDefs :: TCM ()
resolveUnknownInstanceDefs = do
  anonInstanceDefs <- getAnonInstanceDefs
  clearAnonInstanceDefs
  forM_ anonInstanceDefs (\n -> do t <- typeOfConst n; addTypedInstance n t)

-- | Try to solve the instance definitions whose type is not yet known, report
--   an error if it doesn't work and return the instance table otherwise.
getInstanceDefs :: TCM InstanceTable
getInstanceDefs = do
  resolveUnknownInstanceDefs
  insts <- getAllInstanceDefs
  unless (null $ snd insts) (typeError $ GenericError $ "There are instances whose type is still unsolved")
  return (fst insts)<|MERGE_RESOLUTION|>--- conflicted
+++ resolved
@@ -3,11 +3,7 @@
 module Agda.TypeChecking.Telescope where
 
 import Control.Applicative
-<<<<<<< HEAD
 import Control.Monad (forM_, unless)
-=======
-
->>>>>>> 3dc172ba
 import Data.List
 
 import Agda.Syntax.Common hiding (Arg, Dom, NamedArg, ArgInfo)
