name:            Agda
version:         2.4.3
cabal-version:   >= 1.8
build-type:      Custom
license:         OtherLicense
license-file:    LICENSE
author:          Ulf Norell, Andreas Abel, Nils Anders Danielsson, Makoto Takeyama, Catarina Coquand, with contributions by Stevan Andjelkovic, Marcin Benke, Jean-Philippe Bernardy, James Chapman, Jesper Cockx, Dominique Devriese, Peter Divanski, Fredrik Nordvall Forsberg, Olle Fredriksson, Daniel Gustafsson, Patrik Jansson, Alan Jeffrey, Wolfram Kahl, Fredrik Lindblad, Francesco Mazzoli, Stefan Monnier, Darin Morrison, Guilhem Moulin, Nicolas Pouillard, Andrés Sicard-Ramírez, Andrea Vezzosi and many more.
maintainer:      Ulf Norell <ulfn@chalmers.se>
homepage:        http://wiki.portal.chalmers.se/agda/
bug-reports:     http://code.google.com/p/agda/issues/list
category:        Dependent types
synopsis:        A dependently typed functional programming language and proof assistant
description:
  Agda is a dependently typed functional programming language: It has
  inductive families, which are similar to Haskell's GADTs, but they
  can be indexed by values and not just types. It also has
  parameterised modules, mixfix operators, Unicode characters, and an
  interactive Emacs interface (the type checker can assist in the
  development of your code).
  .
  Agda is also a proof assistant: It is an interactive system for
  writing and checking proofs. Agda is based on intuitionistic type
  theory, a foundational system for constructive mathematics developed
  by the Swedish logician Per Martin-L&#xf6;f. It has many
  similarities with other proof assistants based on dependent types,
  such as Coq, Epigram and NuPRL.
  .
  This package includes both a command-line program (agda) and an
  Emacs mode. If you want to use the Emacs mode you can set it up by
  running @agda-mode setup@ (see the README).
  .
  Note that the Agda library does not follow the package versioning
  policy, because it is not intended to be used by third-party
  packages.
tested-with:        GHC == 7.4.2
                    GHC == 7.6.3
                    GHC == 7.8.4
extra-source-files: src/full/undefined.h
                    README.md
                    CHANGELOG
data-dir:           src/data
data-files:         Agda.css
                    emacs-mode/*.el
                    EpicInclude/AgdaPrelude.e
                    EpicInclude/stdagda.c
                    EpicInclude/stdagda.h
                    agda.sty
                    postprocess-latex.pl
                    lib/prim/Agda/Primitive.agda

source-repository head
  type:     git
  location: https://github.com/agda/agda.git

flag cpphs
  default:     True
  manual:      True
  description: Use cpphs instead of cpp.

flag epic
  default: False
  manual:  True
  description:
    Install the Epic compiler.

library
  hs-source-dirs:   src/full
  include-dirs:     src/full

  if flag(epic)
    build-depends:  epic >= 0.1.13 && < 0.10

  if flag(cpphs)
    build-tools: cpphs >= 1.18.9 && < 1.19
    ghc-options: -pgmP cpphs -optP --cpp

  if os(windows)
    build-depends:  Win32 >= 2.2 && < 2.4

  build-depends:
    array >= 0.1 && < 0.6
    , base >= 4.5.0.0 && < 4.9
    , binary >= 0.6 && < 0.8
    , boxes >= 0.1.3 && < 0.2
    -- NFData ByteString is only available from bytestring >= 0.10
    -- but bytestring-0.10 is not accepted by travis build for GHC <= 7.4
    -- as it breaks the accompanying haskell-platform
    -- even though it builds with older GHCs.
    , bytestring >= 0.9.0.1 && < 0.11
    , containers >= 0.1 && < 0.6
    , data-hash == 0.2.0.0
    , deepseq >= 1.3.0.0 && < 1.5
    , equivalence >= 0.2.5  && < 0.3
    , filepath >= 1.3.0.0 && < 1.5
    , geniplate >= 0.6.0.3 && < 0.7
    -- hashable 1.2.0.10 makes library-test 10x slower. The issue was
    -- fixed in hashable 1.2.1.0.
    -- https://github.com/tibbe/hashable/issues/57.
    , hashable >= 1.1.2.3 && < 1.2 || >= 1.2.1.0 && < 1.3
    -- There is a "serious bug"
    -- (https://hackage.haskell.org/package/hashtables-1.2.0.2/changelog)
    -- in hashtables 1.2.0.0/1.2.0.1. This bug seems to have made Agda
    -- much slower (infinitely slower?) in some cases.
    , hashtables >= 1.0 && < 1.2 || >= 1.2.0.2 && < 1.3
    , haskeline >= 0.7 && < 0.8
    , haskell-src-exts >= 1.16.0.1 && < 1.17
    -- mtl-2.1 contains a severe bug.
    --
    -- mtl >= 2.2 && < 2.2.1 doesn't export Control.Monad.Except.
    , mtl >= 2.1.1 && <= 2.1.3.1 || >= 2.2.1 && < 2.3
    , parallel >= 3.2.0.4 && < 3.3
    -- , parsec >= 3.1 && < 3.2,  -- only for Agda.TypeChecking.SizedTypes.Parser, which is not included

    -- pretty 1.1.1.2 and 1.1.1.3 do not follow the package versioning
    -- policy.
    , pretty >= 1.1 && < 1.1.1.2 || >= 1.1.2 && < 1.2
    , process >= 1.0.1.0 && < 1.3
    -- , STMonadTrans >= 0.3.2 && < 0.4
    , strict >= 0.3.2 && < 0.4
    , template-haskell >= 2.5 && < 2.11
    , text >= 0.11 && < 1.3
    -- tranformers 0.4.0.0 was deprecated.
    , transformers >= 0.3 && < 0.4 || >= 0.4.1.0 && < 0.5
    , unordered-containers == 0.2.*
    , xhtml == 3000.2.*
    , zlib >= 0.4.0.1 && < 0.6

  if impl(ghc < 7.6)
    build-depends:
      directory >= 1.0 && < 1.2
      -- The package ghc-prim is included in order to get access to
      -- GHC.Generics, which later moved to base.
      , ghc-prim == 0.2.*
      , old-time >= 1.0 && < 1.2
<<<<<<< HEAD
        -- The package ghc-prim is included in order to get access to
        -- GHC.Generics, which later moved to base.
      , ghc-prim == 0.2.*
=======
      , QuickCheck == 2.7.6
>>>>>>> 5903a355
  else
      build-depends:
        directory >= 1.2.0.0 && < 1.3
        , QuickCheck == 2.8.*
        , time >= 1.4 && < 1.6

  build-tools:
    alex >= 3.1.0 && < 3.2
    , happy >= 1.19.4 && < 2

  exposed-modules:  Agda.Auto.Auto
                    Agda.Auto.CaseSplit
                    Agda.Auto.Convert
                    Agda.Auto.NarrowingSearch
                    Agda.Auto.SearchControl
                    Agda.Auto.Syntax
                    Agda.Auto.Typecheck
                    Agda.Compiler.CallCompiler
                    Agda.Compiler.Epic.AuxAST
                    Agda.Compiler.Epic.CaseOpts
                    Agda.Compiler.Epic.Compiler
                    Agda.Compiler.Epic.CompileState
                    Agda.Compiler.Epic.Epic
                    Agda.Compiler.Epic.Erasure
                    Agda.Compiler.Epic.ForceConstrs
                    Agda.Compiler.Epic.Forcing
                    Agda.Compiler.Epic.FromAgda
                    Agda.Compiler.Epic.Injection
                    Agda.Compiler.Epic.Interface
                    Agda.Compiler.Epic.NatDetection
                    Agda.Compiler.Epic.Primitive
                    Agda.Compiler.Epic.Smashing
                    Agda.Compiler.Epic.Static
                    Agda.Compiler.HaskellTypes
                    Agda.Compiler.JS.Case
                    Agda.Compiler.JS.Compiler
                    Agda.Compiler.JS.Syntax
                    Agda.Compiler.JS.Substitution
                    Agda.Compiler.JS.Parser
                    Agda.Compiler.JS.Pretty
                    Agda.Compiler.MAlonzo.Compiler
                    Agda.Compiler.MAlonzo.Encode
                    Agda.Compiler.MAlonzo.Misc
                    Agda.Compiler.MAlonzo.Pretty
                    Agda.Compiler.MAlonzo.Primitives
                    Agda.ImpossibleTest
                    Agda.Interaction.BasicOps
                    Agda.Interaction.CommandLine
                    Agda.Interaction.EmacsCommand
                    Agda.Interaction.EmacsTop
                    Agda.Interaction.Exceptions
                    Agda.Interaction.FindFile
                    Agda.Interaction.Highlighting.Dot
                    Agda.Interaction.Highlighting.Emacs
                    Agda.Interaction.Highlighting.Generate
                    Agda.Interaction.Highlighting.HTML
                    Agda.Interaction.Highlighting.Precise
                    Agda.Interaction.Highlighting.Range
                    Agda.Interaction.Highlighting.Vim
                    Agda.Interaction.Highlighting.LaTeX
                    Agda.Interaction.Imports
                    Agda.Interaction.InteractionTop
                    Agda.Interaction.Response
                    Agda.Interaction.MakeCase
                    Agda.Interaction.Monad
                    Agda.Interaction.Options
                    Agda.Interaction.Options.Lenses
                    Agda.Main
                    Agda.Syntax.Abstract.Copatterns
                    Agda.Syntax.Abstract.Name
                    Agda.Syntax.Abstract.Pretty
                    Agda.Syntax.Abstract.Views
                    Agda.Syntax.Abstract
                    Agda.Syntax.Common
                    Agda.Syntax.Concrete.Definitions
                    Agda.Syntax.Concrete.Generic
                    Agda.Syntax.Concrete.Name
                    Agda.Syntax.Concrete.Operators.Parser
                    Agda.Syntax.Concrete.Operators
                    Agda.Syntax.Concrete.Pretty
                    Agda.Syntax.Concrete
                    Agda.Syntax.Fixity
                    Agda.Syntax.Info
                    Agda.Syntax.Internal
                    Agda.Syntax.Internal.Defs
                    Agda.Syntax.Internal.Generic
                    Agda.Syntax.Internal.Pattern
                    Agda.Syntax.Literal
                    Agda.Syntax.Notation
                    Agda.Syntax.Parser.Alex
                    Agda.Syntax.Parser.Comments
                    Agda.Syntax.Parser.Layout
                    Agda.Syntax.Parser.LexActions
                    Agda.Syntax.Parser.Lexer
                    Agda.Syntax.Parser.LookAhead
                    Agda.Syntax.Parser.Monad
                    Agda.Syntax.Parser.Parser
                    Agda.Syntax.Parser.StringLiterals
                    Agda.Syntax.Parser.Tokens
                    Agda.Syntax.Parser
                    Agda.Syntax.Position
                    Agda.Syntax.Reflected
                    Agda.Syntax.Scope.Base
                    Agda.Syntax.Scope.Monad
                    Agda.Syntax.Translation.AbstractToConcrete
                    Agda.Syntax.Translation.ConcreteToAbstract
                    Agda.Syntax.Translation.InternalToAbstract
                    Agda.Syntax.Translation.ReflectedToAbstract
                    Agda.Termination.CallGraph
                    Agda.Termination.CallMatrix
                    Agda.Termination.CutOff
                    Agda.Termination.Inlining
--                    Agda.Termination.Lexicographic -- RETIRED
--                    Agda.Termination.Matrix -- RETIRED
                    Agda.Termination.Monad
                    Agda.Termination.Order
                    Agda.Termination.RecCheck
                    Agda.Termination.SparseMatrix
                    Agda.Termination.Semiring
                    Agda.Termination.TermCheck
                    Agda.Termination.Termination
                    Agda.Tests
                    Agda.TheTypeChecker
                    Agda.TypeChecking.Abstract
                    Agda.TypeChecking.CheckInternal
                    Agda.TypeChecking.CompiledClause
                    Agda.TypeChecking.CompiledClause.Compile
                    Agda.TypeChecking.CompiledClause.Match
                    Agda.TypeChecking.Constraints
                    Agda.TypeChecking.Conversion
                    Agda.TypeChecking.Coverage
                    Agda.TypeChecking.Coverage.Match
                    Agda.TypeChecking.Coverage.SplitTree
                    Agda.TypeChecking.Datatypes
                    Agda.TypeChecking.DisplayForm
                    Agda.TypeChecking.DropArgs
--                    Agda.TypeChecking.Eliminators -- RETIRED
                    Agda.TypeChecking.Empty
                    Agda.TypeChecking.EtaContract
                    Agda.TypeChecking.Errors
                    Agda.TypeChecking.Free
                    Agda.TypeChecking.Forcing
                    Agda.TypeChecking.Implicit
                    Agda.TypeChecking.Injectivity
                    Agda.TypeChecking.InstanceArguments
                    Agda.TypeChecking.Irrelevance
                    Agda.TypeChecking.Level
                    Agda.TypeChecking.LevelConstraints
                    Agda.TypeChecking.MetaVars
                    Agda.TypeChecking.MetaVars.Mention
                    Agda.TypeChecking.MetaVars.Occurs
                    Agda.TypeChecking.Monad.Base
                    Agda.TypeChecking.Monad.Base.Benchmark
                    Agda.TypeChecking.Monad.Base.KillRange
                    Agda.TypeChecking.Monad.Benchmark
                    Agda.TypeChecking.Monad.Builtin
                    Agda.TypeChecking.Monad.Caching
                    Agda.TypeChecking.Monad.Closure
                    Agda.TypeChecking.Monad.Constraints
                    Agda.TypeChecking.Monad.Context
                    Agda.TypeChecking.Monad.Debug
                    Agda.TypeChecking.Monad.Env
                    Agda.TypeChecking.Monad.Exception
                    Agda.TypeChecking.Monad.Imports
                    Agda.TypeChecking.Monad.MetaVars
                    Agda.TypeChecking.Monad.Mutual
                    Agda.TypeChecking.Monad.Open
                    Agda.TypeChecking.Monad.Options
                    Agda.TypeChecking.Monad.Sharing
                    Agda.TypeChecking.Monad.Signature
                    Agda.TypeChecking.Monad.SizedTypes
                    Agda.TypeChecking.Monad.State
                    Agda.TypeChecking.Monad.Statistics
                    Agda.TypeChecking.Monad.Trace
                    Agda.TypeChecking.Monad
--                     Agda.TypeChecking.Patterns  -- RETIRED
                    Agda.TypeChecking.Patterns.Abstract
                    Agda.TypeChecking.Patterns.Match
                    Agda.TypeChecking.Polarity
                    Agda.TypeChecking.Positivity
                    Agda.TypeChecking.Pretty
                    Agda.TypeChecking.Primitive
                    Agda.TypeChecking.ProjectionLike
                    Agda.TypeChecking.Quote
--                    Agda.TypeChecking.Rebind -- DEAD
                    Agda.TypeChecking.RecordPatterns
                    Agda.TypeChecking.Records
                    Agda.TypeChecking.Reduce
                    Agda.TypeChecking.Reduce.Monad
                    Agda.TypeChecking.Rewriting
                    Agda.TypeChecking.Rewriting.NonLinMatch
                    Agda.TypeChecking.Rules.Builtin
                    Agda.TypeChecking.Rules.Builtin.Coinduction
                    Agda.TypeChecking.Rules.Data
                    Agda.TypeChecking.Rules.Decl
                    Agda.TypeChecking.Rules.Def
                    Agda.TypeChecking.Rules.LHS
                    Agda.TypeChecking.Rules.LHS.Implicit
                    Agda.TypeChecking.Rules.LHS.Instantiate
                    Agda.TypeChecking.Rules.LHS.Problem
                    Agda.TypeChecking.Rules.LHS.ProblemRest
                    Agda.TypeChecking.Rules.LHS.Split
                    Agda.TypeChecking.Rules.LHS.Unify
                    Agda.TypeChecking.Rules.Record
                    Agda.TypeChecking.Rules.Term
                    Agda.TypeChecking.Serialise
                    Agda.TypeChecking.SizedTypes
                    Agda.TypeChecking.SizedTypes.Solve
                    Agda.TypeChecking.SizedTypes.Syntax
                    Agda.TypeChecking.SizedTypes.Tests
                    Agda.TypeChecking.SizedTypes.Utils
                    Agda.TypeChecking.SizedTypes.WarshallSolver
                    Agda.TypeChecking.Substitute
                    Agda.TypeChecking.SyntacticEquality
                    Agda.TypeChecking.Telescope
                    Agda.TypeChecking.Test.Generators
                    Agda.TypeChecking.Tests
--                    Agda.TypeChecking.UniversePolymorphism -- RETIRED
                    Agda.TypeChecking.Unquote
                    Agda.TypeChecking.With
                    Agda.Utils.AssocList
                    Agda.Utils.Bag
                    Agda.Utils.BiMap
                    Agda.Utils.Char
                    Agda.Utils.Cluster
                    Agda.Utils.Empty
                    Agda.Utils.Except
                    Agda.Utils.Either
                    Agda.Utils.Favorites
                    Agda.Utils.FileName
                    Agda.Utils.Functor
                    Agda.Utils.Function
                    Agda.Utils.Geniplate
                    Agda.Utils.Graph.AdjacencyMap
                    Agda.Utils.Graph.AdjacencyMap.Unidirectional
                    Agda.Utils.Hash
                    Agda.Utils.HashMap
                    Agda.Utils.Impossible
                    Agda.Utils.IO.Binary
                    Agda.Utils.IO.UTF8
                    Agda.Utils.IORef
                    Agda.Utils.Lens
                    Agda.Utils.Lens.Examples
                    Agda.Utils.List
                    Agda.Utils.ListT
                    Agda.Utils.ListT.Tests
                    Agda.Utils.Map
                    Agda.Utils.Map.Compat
                    Agda.Utils.Maybe
                    Agda.Utils.Maybe.Strict
                    Agda.Utils.Monad
                    Agda.Utils.Null
                    Agda.Utils.Parser.MemoisedCPS
                    Agda.Utils.Parser.ReadP
                    Agda.Utils.PartialOrd
                    Agda.Utils.Permutation
                    Agda.Utils.Permutation.Tests
                    Agda.Utils.Pointer
                    Agda.Utils.Pretty
                    Agda.Utils.QuickCheck
                    Agda.Utils.SemiRing
                    Agda.Utils.Singleton
                    Agda.Utils.Size
                    Agda.Utils.String
                    Agda.Utils.Suffix
                    Agda.Utils.TestHelpers
                    Agda.Utils.Time
                    Agda.Utils.Trie
                    Agda.Utils.Tuple
                    Agda.Utils.Update
                    Agda.Utils.VarSet
                    Agda.Utils.Warshall
                    Agda.Version

  other-modules:    Paths_Agda

  if impl(ghc >= 7.4.2)
    ghc-options: -w
                 -Werror
                 -fwarn-deprecated-flags
                 -fwarn-dodgy-exports
                 -fwarn-dodgy-foreign-imports
                 -fwarn-dodgy-imports
                 -fwarn-duplicate-exports
                 -fwarn-hi-shadowing
                 -fwarn-identities
                 -fwarn-incomplete-patterns
                 -fwarn-missing-fields
                 -fwarn-missing-methods
                 -fwarn-missing-signatures
                 -fwarn-monomorphism-restriction
                 -fwarn-tabs
                 -fwarn-overlapping-patterns
                 -fwarn-unrecognised-pragmas
                 -fwarn-warnings-deprecations
                 -fwarn-wrong-do-bind

  if impl(ghc >= 7.6.3)
    ghc-options: -fwarn-pointless-pragmas

  if impl(ghc >= 7.8)
    ghc-options: -fwarn-duplicate-constraints
                 -fwarn-empty-enumerations
                 -fwarn-overflowed-literals
                 -fwarn-typed-holes
                 -fwarn-inline-rule-shadowing

  -- The -fwarn-amp flag will be deprected in GHC 7.10.
  if impl(ghc >= 7.8) && impl(ghc < 7.10)
    ghc-options: -fwarn-amp

  ghc-prof-options: -fprof-auto

executable agda
  hs-source-dirs: src/main
  main-is:        Main.hs
  build-depends:
    Agda == 2.4.3
    -- Nothing is used from the following package, except for the
    -- prelude.
    , base >= 3 && < 6
  if impl(ghc >= 7)
    -- If someone installs Agda with the setuid bit set, then the
    -- presence of +RTS may be a security problem (see GHC bug #3910).
    -- However, we sometimes recommend people to use +RTS to control
    -- Agda's memory usage, so we want this functionality enabled by
    -- default.
    ghc-options:  -rtsopts

executable agda-mode
  hs-source-dirs:   src/agda-mode
  main-is:          Main.hs
  other-modules:    Paths_Agda
  build-depends:
    base >= 4.2 && < 4.9
    , directory >= 1.0 && < 1.3
    , filepath >= 1.3.0.0 && < 1.5
    , process >= 1.0.1.0 && < 1.3<|MERGE_RESOLUTION|>--- conflicted
+++ resolved
@@ -132,13 +132,7 @@
       -- GHC.Generics, which later moved to base.
       , ghc-prim == 0.2.*
       , old-time >= 1.0 && < 1.2
-<<<<<<< HEAD
-        -- The package ghc-prim is included in order to get access to
-        -- GHC.Generics, which later moved to base.
-      , ghc-prim == 0.2.*
-=======
       , QuickCheck == 2.7.6
->>>>>>> 5903a355
   else
       build-depends:
         directory >= 1.2.0.0 && < 1.3
