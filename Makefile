--- conflicted
+++ resolved
@@ -91,11 +91,7 @@
 quick : install-O0-bin quicktest
 
 .PHONY : test
-<<<<<<< HEAD
-test : check-whitespace succeed fail interaction latex-test examples library-test lib-succeed compiler-test epic-test api-test tests benchmark-without-logs
-=======
-test : check-whitespace succeed fail interaction interactive latex-test examples library-test lib-succeed compiler-test epic-test api-test tests
->>>>>>> d3d8b73f
+test : check-whitespace succeed fail interaction interactive latex-test examples library-test lib-succeed compiler-test epic-test api-test tests benchmark-without-logs
 
 .PHONY : quicktest
 quicktest : succeed fail
